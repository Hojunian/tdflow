--- conflicted
+++ resolved
@@ -160,19 +160,12 @@
 
     # build sample, train fns
     sample_fn, train_step = make_flow_functions(cfg, obs_shape)
-<<<<<<< HEAD
-    sample_fn_chached = nnx.cached_partial(sample_fn, training_state.model, training_state.encoder)
+    sample_fn_chached = nnx.cached_partial(sample_fn, training_state.ema_model, training_state.encoder)
     train_step_cached = nnx.cached_partial(train_step, training_state)
 
     # setup train, sample function
     metric = nnx.metrics.Average()
 
-=======
-    sample_fn_chached = nnx.cached_partial(sample_fn, training_state.ema_model)
-    train_step_cached = nnx.cached_partial(train_step, training_state)
-    checkpointer = ocp.StandardCheckpointer()
-    
->>>>>>> 199b58b0
     # training
     loss_sum = 0.0
     key = jax.random.key(cfg.seed)
